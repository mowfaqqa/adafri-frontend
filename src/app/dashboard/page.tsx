"use client";
import React, { useState, useEffect, useContext } from "react";
import Image from "next/image";
import { useRouter } from "next/navigation";
import { UnlockedFeatures } from "@/components/Dashboard/UnlockedFeatures";
import { UnlockLevelCard } from "@/components/Dashboard/UnlockLevelCard";
import { EmailSection } from "@/components/Dashboard/EmailSection";
import { StatisticsSection } from "@/components/Dashboard/StatisticsSection";
import { FeatureUnavailableModal } from "@/components/Dashboard/FeatureUnavailableModal";
import { ProtectedRoute } from "@/components/auth/ProtectedRoute";
import { AuthContext } from "@/lib/context/auth";

// Define proper TypeScript interfaces
interface UserInfo {
  name: string;
}

interface Feature {
  id: string;
  title: string;
  subtitle: string;
  imageUrl: string;
  link: string;
  isActive: boolean;
}

// Define the Tab interface to fix TypeScript errors
interface Tab {
  id: string;
  label: string;
  features: Feature[];
}

// Quotes collection for rotation
const quotes = [
  { text: "Either you run the day, or the day runs you", author: "Jim Rohn" },
  { text: "The future belongs to those who believe in the beauty of their dreams", author: "Eleanor Roosevelt" },
  { text: "The best way to predict the future is to create it", author: "Peter Drucker" },
  { text: "The only way to do great work is to love what you do", author: "Steve Jobs" },
  { text: "Strive not to be a success, but rather to be of value", author: "Albert Einstein" },
  { text: "Don't watch the clock; do what it does. Keep going", author: "Sam Levenson" },
  { text: "The harder I work, the luckier I get", author: "Samuel Goldwyn" },
  { text: "Success is not final, failure is not fatal: It is the courage to continue that counts", author: "Winston Churchill" },
  { text: "Believe you can and you're halfway there", author: "Theodore Roosevelt" },
  { text: "Your time is limited, don't waste it living someone else's life", author: "Steve Jobs" }
];

// Get time-based greeting
const getTimeBasedGreeting = (): string => {
  const hours = new Date().getHours();
  
  if (hours >= 5 && hours < 12) {
    return "Good Morning";
  } else if (hours >= 12 && hours < 18) {
    return "Good Afternoon";
  } else {
    return "Good Evening";
  }
};

// Get random quote that changes daily
const getDailyQuote = (): typeof quotes[0] => {
  // Use the date to seed the quote selection so it's consistent for the day
  const today = new Date();
  const start = new Date(today.getFullYear(), 0, 0);
  const diff = today.getTime() - start.getTime();
  const dayOfYear = Math.floor(diff / (1000 * 60 * 60 * 24));
  const quoteIndex = dayOfYear % quotes.length;
  
  return quotes[quoteIndex];
};

// Local function to get user info from localStorage
const getLocalUserInfo = (): UserInfo => {
  // Only execute on client-side
  if (typeof window !== 'undefined') {
    const storedName = localStorage.getItem('userName');
    return { name: storedName || "User" };
  }
  return { name: "User" };
};

const Dashboard: React.FC = () => {
  // const [userInfo, setUserInfo] = useState<UserInfo>({ name: "" });
  const [activeTab, setActiveTab] = useState<string>("dashboard");
  const [modalOpen, setModalOpen] = useState<boolean>(false);
  const [greeting, setGreeting] = useState<string>("Good Day");
  const [quote, setQuote] = useState<typeof quotes[0]>(quotes[0]);
  const router = useRouter();
  const {user: userInfo} = useContext(AuthContext);

  useEffect(() => {
    // Initialize time-based greeting and daily quote
    setGreeting(getTimeBasedGreeting());
    setQuote(getDailyQuote());
    
    // Try to get user info from cookies first
    // try {
    //   const cookieInfo = getServerUserInfo();
    //   if (cookieInfo && cookieInfo.name) {
    //     setUserInfo({
    //       name: cookieInfo.name
    //     });
    //   } else {
    //     // Fallback to localStorage if cookie info doesn't have name
    //     const localInfo = getLocalUserInfo();
    //     setUserInfo({
    //       name: localInfo.name
    //     });
    //   }
    // } catch (error) {
    //   console.log("Error getting user info from cookies, falling back to localStorage");
    //   // Fallback to localStorage
    //   const localInfo = getLocalUserInfo();
    //   setUserInfo({
    //     name: localInfo.name
    //   });
    // }
    
    // Get active category from localStorage (set by Sidebar)
    const savedCategory = localStorage.getItem('activeCategory');
    if (savedCategory) {
      setActiveTab(savedCategory);
    }

    // Update greeting based on time every minute
    const intervalId = setInterval(() => {
      setGreeting(getTimeBasedGreeting());
    }, 60000); // Update every minute

    return () => clearInterval(intervalId);
  }, []);

  // Listen for changes to activeCategory in localStorage
  useEffect(() => {
    const handleStorageChange = () => {
      const savedCategory = localStorage.getItem('activeCategory');
      if (savedCategory) {
        setActiveTab(savedCategory);
      }
    };

    // Check for activeCategory changes
    window.addEventListener('storage', handleStorageChange);
    
    return () => {
      window.removeEventListener('storage', handleStorageChange);
    };
  }, []);

  // Handle feature card clicks
  const handleFeatureClick = (link: string, isActive: boolean) => {
    if (isActive) {
      router.push(link);
    } else {
      // Show modal instead of alert
      setModalOpen(true);
    }
  };

  // Get features for the active tab with required state
  const getActiveTabFeatures = (): Feature[] => {
    // These are the only features that should be ON by default
    const alwaysActiveFeatures = {
      "professional-mail": ["dashboard", "tools"].includes(activeTab),
      "task-manager": ["dashboard", "tools"].includes(activeTab),
      "google-ads": ["dashboard", "advertising"].includes(activeTab),
      "sms": ["dashboard", "advertising"].includes(activeTab),
      "dashboard-overview": activeTab === "dashboard",
      "website-builder": false,
      "mass-mailing": ["dashboard", "advertising"].includes(activeTab),
      "intern-messages": false,
      "analytics": false,
      "facebook-ads": false,
      "linkedin-ads": false,
      "crm": false,
      "whatsapp-messaging": activeTab === "whatsapp",
      "chatgpt-assistant": activeTab === "chatgpt",
      "telegram-messaging": activeTab === "telegram"
    };

    // Get all features for the current tab
    const currentTabFeatures = exampleData.find(tab => tab.id === activeTab)?.features || [];
    
    // For dashboard, we want to show specific items from different categories
    if (activeTab === "dashboard") {
      return [
        // Find the professional email feature
        ...exampleData.flatMap(tab => 
          tab.features.filter(feature => 
            ["professional-mail", "task-manager", "google-ads"].includes(feature.id)
          )
        )
      ].map(feature => ({
        ...feature,
        isActive: !!alwaysActiveFeatures[feature.id as keyof typeof alwaysActiveFeatures]
      }));
    }
    
    // For other tabs, show their own features with correct active states
    return currentTabFeatures.map(feature => ({
      ...feature,
      isActive: !!alwaysActiveFeatures[feature.id as keyof typeof alwaysActiveFeatures]
    }));
  };

  return (
    // <ProtectedRoute>
    <div className="p-6 min-h-screen bg-white overflow-hidden overflow-y-auto">
      {/* App Title */}
      <h1 className="text-2xl font-bold text-gray-900 mb-4">The everything app for work !</h1>

      <div className="grid grid-cols-1 lg:grid-cols-3 gap-6">
        {/* Left Section (2 columns) */}
        <div className="lg:col-span-2">
          {/* Welcome Banner with Image and Quote */}
          <div className="relative rounded-lg overflow-hidden bg-gradient-to-r from-gray-800 to-gray-700 mb-6 min-h-[10rem] sm:h-40 md:h-48">
            <div className="absolute inset-0">
              <Image
                src="/assets/banner-image.png"
                alt="People selfie"
                fill
                className="object-cover opacity-60"
              />
            </div>
            <div className="relative p-5 text-white z-10 h-full flex flex-col justify-between">
              <div>
<<<<<<< HEAD
                <p className="text-gray-200">Good Morning,</p>
                <h2 className="text-3xl font-bold">{userInfo?.first_name}&nbsp;{userInfo?.last_name}</h2>
=======
                <h3 className="text-2xl text-gray-200">{greeting},</h3>
                <h2 className="text-3xl font-bold">{userInfo.name}</h2>
>>>>>>> 36b090f6
              </div>
              <div className="sm:absolute sm:right-5 sm:bottom-5 w-full sm:w-64 bg-white/20 backdrop-blur-sm rounded-lg p-3 mt-4 sm:mt-0">
                <p className="text-xs text-gray-100">Quote of the day</p>
                <p className="text-sm font-medium">
                  "{quote.text}"
                </p>
                <p className="text-xs text-gray-200 mt-1">{quote.author}</p>
              </div>
            </div>
          </div>

          {/* Unlocked Features Section - Shows features based on selected sidebar category */}
          <UnlockedFeatures 
            activeTabFeatures={getActiveTabFeatures()} 
            onFeatureClick={handleFeatureClick}
          />

          {/* Statistics Section */}
          <StatisticsSection />
        </div>

        {/* Right Section (1 column) */}
        <div className="lg:col-span-1">
          {/* Unlock Level Card */}
          <UnlockLevelCard />

          {/* Email Section */}
          <EmailSection />
        </div>
      </div>

      {/* Feature Unavailable Modal */}
      <FeatureUnavailableModal isOpen={modalOpen} onClose={() => setModalOpen(false)} />
    </div>
    // </ProtectedRoute>
  );
};

// Example data with expanded categories that match sidebar items
const exampleData: Tab[] = [
  {
    id: "dashboard",
    label: "Dashboard",
    features: [
      {
        id: "dashboard-overview",
        title: "Dashboard Overview",
        subtitle: "View all your stats",
        imageUrl: "/icons/dashboardnew.png",
        link: "/dashboard/overview",
        isActive: true
      }
    ]
  },
  {
    id: "marketing",
    label: "Marketing", 
    features: [
      {
        id: "crm",
        title: "CRM",
        subtitle: "Boost Connections, Drive Sales!",
        imageUrl: "/icons/crm.png",
        link: "/dashboard/intern-message",
        isActive: false
      },
      {
        id: "social-listening",
        title: "Social Listening",
        subtitle: "Boost Connections, Drive Sales!",
        imageUrl: "/icons/social.png",
        link: "/dashboard/social-listening",
        isActive: false
      },
      {
        id: "post-publisher",
        title: "Post Publisher",
        subtitle: "Boost Connections, Drive Sales!",
        imageUrl: "/icons/post-publisher.png",
        link: "/dashboard/post-publisher",
        isActive: false
      },
      {
        id: "ai-calling",
        title: "AI Calling",
        subtitle: "Boost Connections, Drive Sales!",
        imageUrl: "/icons/ai-calling.png",
        link: "/dashboard/ai-calling",
        isActive: false
      },
    ]
  },
  {
    id: "tools",
    label: "Tools",
    features: [
      {
        id: "professional-mail",
        title: "Professional Mail",
        subtitle: "Boost Connections, Drive Sales!",
        imageUrl: "/icons/online-meeting.png",
        link: "/dashboard/professional-mail",
        isActive: true
      },
      {
        id: "task-manager",
        title: "Task Manager",
        subtitle: "Boost Connections, Drive Sales!",
        imageUrl: "/icons/task-manager.png",
        link: "/dashboard/task-manager",
        isActive: true
      },
      {
        id: "website-builder",
        title: "Website Builder",
        subtitle: "Boost Connections, Drive Sales!",
        imageUrl: "/icons/website-builder.png",
        link: "/dashboard/website-builder",
        isActive: false
      },
      {
        id: "internal-message",
        title: "Internal Message",
        subtitle: "Boost Connections, Drive Sales!",
        imageUrl: "/icons/internal-message.png",
        link: "/dashboard/messaging",
        isActive: false
      },
      {
        id: "online-meeting",
        title: "Online Meeting",
        subtitle: "Boost Connections, Drive Sales!",
        imageUrl: "/icons/online-meeting.png",
        link: "/dashboard/online-message",
        isActive: false
      },
      {
        id: "e-sign",
        title: "E-Sign",
        subtitle: "Boost Connections, Drive Sales!",
        imageUrl: "/icons/e-sign.png",
        link: "/dashboard/e-sign",
        isActive: false
      },
      {
        id: "image-editor",
        title: "Image Editor",
        subtitle: "Boost Connections, Drive Sales!",
        imageUrl: "/icons/image-editor.png",
        link: "/dashboard/image-editor",
        isActive: false
      },
    ],
  },
  {
    id: "advertising",
    label: "Advertising",
    features: [
      {
        id: "google-ads",
        title: "Google Ads",
        subtitle: "Boost Connections, Drive Sales!",
        imageUrl: "/icons/google-ads.png",
        link: "/dashboard/google-ads",
        isActive: true
      },
      {
        id: "sms",
        title: "SMS",
        subtitle: "Boost Connections, Drive Sales!",
        imageUrl: "/icons/sms.png",
        link: "/dashboard/google-ads",
        isActive: true
      },
      {
        id: "mass-mailing",
        title: "Mass Mailing",
        subtitle: "Boost Connections, Drive Sales!",
        imageUrl: "/icons/mass-mailing.png",
        link: "/dashboard/google-ads",
        isActive: false
      },
      {
        id: "Meta",
        title: "Meta",
        subtitle: "Boost Connections, Drive Sales!",
        imageUrl: "/icons/meta.png",
        link: "/dashboard/meta",
        isActive: false
      },
      {
        id: "twitter",
        title: "Twitter",
        subtitle: "Boost Connections, Drive Sales!",
        imageUrl: "/icons/twitter.png",
        link: "/dashboard/twitter",
        isActive: false
      },
      {
        id: "tiktok",
        title: "Tiktok",
        subtitle: "Boost Connections, Drive Sales!",
        imageUrl: "/icons/tiktok.png",
        link: "/dashboard/tiktok",
        isActive: false
      },
      {
        id: "linkedIn",
        title: "LinkedIn",
        subtitle: "Boost Connections, Drive Sales!",
        imageUrl: "/icons/linkedin.png",
        link: "/dashboard/linkedin",
        isActive: false
      },
      {
        id: "spotify",
        title: "Spotify",
        subtitle: "Boost Connections, Drive Sales!",
        imageUrl: "/icons/spotify.png",
        link: "/dashboard/spotify",
        isActive: false
      },
    ],
  },
  {
    id: "whatsapp",
    label: "Whatsapp",
    features: [
      {
        id: "whatsapp-messaging",
        title: "WhatsApp Messaging",
        subtitle: "Connect with customers",
        imageUrl: "/icons/whatsapp.png",
        link: "/dashboard/whatsapp",
        isActive: true
      }
    ]
  },
  {
    id: "chatgpt",
    label: "ChatGPT", 
    features: [
      {
        id: "chatgpt-assistant",
        title: "ChatGPT Assistant",
        subtitle: "AI-powered assistance",
        imageUrl: "/icons/chatgpt.png",
        link: "/dashboard/chatgpt",
        isActive: true
      }
    ]
  },
  {
    id: "telegram",
    label: "Telegram",
    features: [
      {
        id: "telegram-messaging",
        title: "Telegram Messaging",
        subtitle: "Secure communication",
        imageUrl: "/icons/telegram.png", 
        link: "/dashboard/telegram",
        isActive: true
      }
    ]
  }
];

export default Dashboard;





















































// The former code.
// "use client";
// import React, { useState, useEffect } from "react";
// import Image from "next/image";
// import Link from "next/link";
// import { useRouter } from "next/navigation";
// import { Switch } from "@/components/ui/switch";
// // import { ProtectedRoute } from "@/components/auth/ProtectedRoute";
// import { getUserInfo as getServerUserInfo } from "@/lib/utils/cookies";

// // Define proper TypeScript interfaces
// interface UserInfo {
//   name: string;
// }

// interface FeatureCardProps {
//   title: string;
//   isActive: boolean;
//   imageUrl: string;
//   subtitle?: string;
//   link: string;
//   onClick: (link: string, isActive: boolean) => void;
// }
  
// interface UnlockedFeaturesProps {
//   activeTabFeatures: Feature[];
//   onFeatureClick: (link: string, isActive: boolean) => void;
// }

// interface Feature {
//   id: string;
//   title: string;
//   subtitle: string;
//   imageUrl: string;
//   link: string;
//   isActive: boolean;
// }

// // Define the Tab interface to fix TypeScript errors
// interface Tab {
//   id: string;
//   label: string;
//   features: Feature[];
// }

// // Local function to get user info from localStorage
// const getLocalUserInfo = (): UserInfo => {
//   // Only execute on client-side
//   if (typeof window !== 'undefined') {
//     const storedName = localStorage.getItem('userName');
//     return { name: storedName || "User" };
//   }
//   return { name: "User" };
// };

// const Dashboard: React.FC = () => {
//   const [userInfo, setUserInfo] = useState<UserInfo>({ name: "" });
//   const [activeTab, setActiveTab] = useState<string>("dashboard");
//   const router = useRouter();

//   useEffect(() => {
//     // Try to get user info from cookies first
//     try {
//       const cookieInfo = getServerUserInfo();
//       if (cookieInfo && cookieInfo.name) {
//         setUserInfo({
//           name: cookieInfo.name
//         });
//       } else {
//         // Fallback to localStorage if cookie info doesn't have name
//         const localInfo = getLocalUserInfo();
//         setUserInfo({
//           name: localInfo.name
//         });
//       }
//     } catch (error) {
//       console.log("Error getting user info from cookies, falling back to localStorage");
//       // Fallback to localStorage
//       const localInfo = getLocalUserInfo();
//       setUserInfo({
//         name: localInfo.name
//       });
//     }
    
//     // Get active category from localStorage (set by Sidebar)
//     const savedCategory = localStorage.getItem('activeCategory');
//     if (savedCategory) {
//       setActiveTab(savedCategory);
//     }
//   }, []);

//   // Listen for changes to activeCategory in localStorage
//   useEffect(() => {
//     const handleStorageChange = () => {
//       const savedCategory = localStorage.getItem('activeCategory');
//       if (savedCategory) {
//         setActiveTab(savedCategory);
//       }
//     };

//     // Check for activeCategory changes
//     window.addEventListener('storage', handleStorageChange);
    
//     return () => {
//       window.removeEventListener('storage', handleStorageChange);
//     };
//   }, []);

//   // Handle feature card clicks
//   const handleFeatureClick = (link: string, isActive: boolean) => {
//     if (isActive) {
//       router.push(link);
//     } else {
//       // Show a message or modal that this feature is not available
//       alert("This feature is currently unavailable. Please upgrade to access it.");
//     }
//   };

//   // Get features for the active tab with required state
//   const getActiveTabFeatures = (): Feature[] => {
//     // These are the only features that should be ON by default
//     const alwaysActiveFeatures = {
//       "professional-mail": ["dashboard", "tools"].includes(activeTab),
//       "task-manager": ["dashboard", "tools"].includes(activeTab),
//       "google-ads": ["dashboard", "advertising"].includes(activeTab),
//       "sms": ["dashboard", "advertising"].includes(activeTab),
//       "dashboard-overview": activeTab === "dashboard",
//       "website-builder": false,
//       "mass-mailing": ["dashboard", "advertising"].includes(activeTab),
//       "intern-messages": false,
//       "analytics": false,
//       "facebook-ads": false,
//       "linkedin-ads": false,
//       "crm": false,
//       "whatsapp-messaging": activeTab === "whatsapp",
//       "chatgpt-assistant": activeTab === "chatgpt",
//       "telegram-messaging": activeTab === "telegram"
//     };

//     // Get all features for the current tab
//     const currentTabFeatures = exampleData.find(tab => tab.id === activeTab)?.features || [];
    
//     // For dashboard, we want to show specific items from different categories
//     if (activeTab === "dashboard") {
//       return [
//         // Find the professional email feature
//         ...exampleData.flatMap(tab => 
//           tab.features.filter(feature => 
//             ["professional-mail", "task-manager", "google-ads"].includes(feature.id)
//           )
//         )
//       ].map(feature => ({
//         ...feature,
//         isActive: !!alwaysActiveFeatures[feature.id as keyof typeof alwaysActiveFeatures]
//       }));
//     }
    
//     // For other tabs, show their own features with correct active states
//     return currentTabFeatures.map(feature => ({
//       ...feature,
//       isActive: !!alwaysActiveFeatures[feature.id as keyof typeof alwaysActiveFeatures]
//     }));
//   };

//   return (
//    // <ProtectedRoute>
//     <div className="p-6 min-h-screen bg-white overflow-hidden overflow-y-auto">
//       {/* App Title */}
//       <h1 className="text-2xl font-bold text-gray-900 mb-4">The everything app for work !</h1>

//       <div className="grid grid-cols-1 lg:grid-cols-3 gap-6">
//         {/* Left Section (2 columns) */}
//         <div className="lg:col-span-2">
//           {/* Welcome Banner with Image and Quote */}
//           <div className="relative rounded-lg overflow-hidden bg-gradient-to-r from-gray-800 to-gray-700 mb-6 min-h-[10rem] sm:h-40 md:h-48">
//             <div className="absolute inset-0">
//               <Image
//                 src="/assets/banner-image.png"
//                 alt="People selfie"
//                 fill
//                 className="object-cover opacity-60"
//               />
//             </div>
//             <div className="relative p-5 text-white z-10 h-full flex flex-col justify-between">
//               <div>
//                 <p className="text-gray-200">Good Morning,</p>
//                 <h2 className="text-3xl font-bold">{userInfo.name}</h2>
//               </div>
//               <div className="sm:absolute sm:right-5 sm:bottom-5 w-full sm:w-64 bg-white/20 backdrop-blur-sm rounded-lg p-3 mt-4 sm:mt-0">
//                 <p className="text-xs text-gray-100">Quote of the day</p>
//                 <p className="text-sm font-medium">
//                   "Either you run the day, or the day runs you"
//                 </p>
//                 <p className="text-xs text-gray-200 mt-1">Jim Rohn</p>
//               </div>
//             </div>
//           </div>

//           {/* Unlocked Features Section - Shows features based on selected sidebar category */}
//           <UnlockedFeatures 
//             activeTabFeatures={getActiveTabFeatures()} 
//             onFeatureClick={handleFeatureClick}
//           />

//           {/* Statistics Section */}
//           <div>
//             <h3 className="text-sm font-medium text-gray-500 uppercase tracking-wide mb-4">STATISTICS</h3>
//             <div className="bg-white rounded-lg border border-gray-200 p-6 text-center">
//               <div className="flex justify-center items-center">
//                 <Image
//                   src="/assets/Statistics-image.png"
//                   alt="No statistics yet"
//                   width={200}
//                   height={200}
//                 />
//               </div>
//               <p className="text-lg font-medium mt-2">No statistics yet !</p>
//             </div>
//           </div>
//         </div>

//         {/* Right Section (1 column) */}
//         <div className="lg:col-span-1">
//           {/* Unlock Level Card */}
//           <div className="bg-white rounded-lg border border-gray-200 p-6 mb-6 justify-center">
//             {/* Semi-circular Progress Gauge */}
//             <div className="flex justify-center items-center mb-4">
//               <Image
//                 src="/assets/semi-circle-chart.png"
//                 alt="Connect emails"
//                 width={250}
//                 height={250}
//               />
//             </div>

//             {/* Title */}
//             <div className="text-center mb-6">
//               <h3 className="text-2xl font-bold">Unlock level 2</h3>
//             </div>

//             {/* Features List */}
//             <ul className="space-y-4 mb-8">
//               <li className="flex items-center">
//                 <div className="w-3 h-3 bg-gray-300 rounded-full mr-3"></div>
//                 <span className="text-gray-700">Collaborative messaging</span>
//               </li>
//               <li className="flex items-center">
//                 <div className="w-3 h-3 bg-gray-300 rounded-full mr-3"></div>
//                 <span className="text-gray-700">Customer Relationship Manager (CRM)</span>
//               </li>
//             </ul>

//             {/* Button */}
//             <button className="w-full py-3 bg-gray-100 text-gray-800 rounded-lg text-center font-medium">
//               Invite team members
//             </button>
//           </div>

//           {/* Email Section */}
//           <div className="bg-white rounded-lg border border-gray-200 p-6">
//             <h3 className="text-sm font-medium text-gray-500 uppercase tracking-wide mb-4 text-center">EMAILS</h3>

//             {/* Made buttons responsive and flex-wrap to prevent overflow */}
//             <div className="flex justify-center flex-wrap gap-2 mb-6">
//               <button className="py-2 px-4 bg-gray-100 text-gray-800 rounded-lg">Personal</button>
//               <button className="py-2 px-4 bg-blue-600 text-white rounded-lg">Professional</button>
//             </div>

//             <div className="flex justify-center p-6">
//               <div className="text-center">
//                 <Image
//                   src="/assets/email-image.png"
//                   alt="Connect emails"
//                   width={150}
//                   height={150}
//                 />
//                 <p className="mt-4 text-sm font-medium">Connect your email pro</p>
//               </div>
//             </div>
//           </div>
//         </div>
//       </div>
//     </div>
//     // </ProtectedRoute>
//   );
// };

// // Feature Card Component using shadcn Switch
// const FeatureCard: React.FC<FeatureCardProps> = ({ title, isActive, imageUrl, link, onClick }) => {
//   const handleClick = () => {
//     onClick(link, isActive);
//   };

//   return (
//     <div 
//       className={`bg-white rounded-lg shadow-sm border border-gray-100 p-4 transition-all duration-200 ${isActive ? 'cursor-pointer hover:shadow-md' : 'opacity-75'}`}
//       onClick={handleClick}
//     >
//       {/* Top section with toggle */}
//       <div className="flex justify-between items-center mb-4">
//         <span className="text-sm text-gray-500">{isActive ? "ON" : "OFF"}</span>
//         <Switch checked={isActive} />
//       </div>

//       {/* Center icon */}
//       <div className="flex justify-center items-center my-6">
//         <Image
//           src={imageUrl}
//           alt={title}
//           width={40}
//           height={40}
//         />
//       </div>

//       {/* Title at bottom */}
//       <div className="text-center">
//         <h4 className="text-sm font-medium text-gray-800">{title}</h4>
//       </div>
//     </div>
//   );
// };

// // Unlocked Features Component
// const UnlockedFeatures: React.FC<UnlockedFeaturesProps> = ({ activeTabFeatures, onFeatureClick }) => {
//   return (
//     <div className="mb-6">
//       <h3 className="text-sm font-medium text-gray-500 uppercase tracking-wide mb-4">UNLOCKED FEATURES</h3>

//       <div className="grid grid-cols-1 sm:grid-cols-2 md:grid-cols-3 lg:grid-cols-4 gap-4">
//         {activeTabFeatures.map((feature) => (
//           <FeatureCard
//             key={feature.id}
//             title={feature.title}
//             isActive={feature.isActive}
//             imageUrl={feature.imageUrl}
//             subtitle={feature.subtitle}
//             link={feature.link}
//             onClick={onFeatureClick}
//           />
//         ))}
//         {activeTabFeatures.length === 0 && (
//           <div className="col-span-full text-center p-6 bg-gray-50 rounded-lg">
//             <p className="text-gray-500">No features available for the selected tab</p>
//           </div>
//         )}
//       </div>
//     </div>
//   );
// };

// // Example data with expanded categories that match sidebar items
// const exampleData: Tab[] = [
//   {
//     id: "dashboard",
//     label: "Dashboard",
//     features: [
//       {
//         id: "dashboard-overview",
//         title: "Dashboard Overview",
//         subtitle: "View all your stats",
//         imageUrl: "/icons/dashboardnew.png",
//         link: "/dashboard/overview",
//         isActive: true
//       }
//     ]
//   },
//   {
//     id: "marketing",
//     label: "Marketing", 
//     features: [
//       {
//         id: "crm",
//         title: "CRM",
//         subtitle: "Boost Connections, Drive Sales!",
//         imageUrl: "/icons/crm.png",
//         link: "/dashboard/intern-message",
//         isActive: false
//       },
//       {
//         id: "social-listening",
//         title: "Social Listening",
//         subtitle: "Boost Connections, Drive Sales!",
//         imageUrl: "/icons/social.png",
//         link: "/dashboard/social-listening",
//         isActive: false
//       },
//       {
//         id: "post-publisher",
//         title: "Post Publisher",
//         subtitle: "Boost Connections, Drive Sales!",
//         imageUrl: "/icons/post-publisher.png",
//         link: "/dashboard/post-publisher",
//         isActive: false
//       },
//       {
//         id: "ai-calling",
//         title: "AI Calling",
//         subtitle: "Boost Connections, Drive Sales!",
//         imageUrl: "/icons/ai-calling.png",
//         link: "/dashboard/ai-calling",
//         isActive: false
//       },
//     ]
//   },
//   {
//     id: "tools",
//     label: "Tools",
//     features: [
//       {
//         id: "professional-mail",
//         title: "Professional Mail",
//         subtitle: "Boost Connections, Drive Sales!",
//         imageUrl: "/icons/online-meeting.png",
//         link: "/dashboard/professional-mail",
//         isActive: true
//       },
//       {
//         id: "task-manager",
//         title: "Task Manager",
//         subtitle: "Boost Connections, Drive Sales!",
//         imageUrl: "/icons/task-manager.png",
//         link: "/dashboard/task-manager",
//         isActive: true
//       },
//       {
//         id: "website-builder",
//         title: "Website Builder",
//         subtitle: "Boost Connections, Drive Sales!",
//         imageUrl: "/icons/website-builder.png",
//         link: "/dashboard/website-builder",
//         isActive: false
//       },
//       {
//         id: "internal-message",
//         title: "Internal Message",
//         subtitle: "Boost Connections, Drive Sales!",
//         imageUrl: "/icons/internal-message.png",
//         link: "/dashboard/messaging",
//         isActive: false
//       },
//       {
//         id: "online-meeting",
//         title: "Online Meeting",
//         subtitle: "Boost Connections, Drive Sales!",
//         imageUrl: "/icons/online-meeting.png",
//         link: "/dashboard/online-message",
//         isActive: false
//       },
//       {
//         id: "e-sign",
//         title: "E-Sign",
//         subtitle: "Boost Connections, Drive Sales!",
//         imageUrl: "/icons/e-sign.png",
//         link: "/dashboard/e-sign",
//         isActive: false
//       },
//       {
//         id: "image-editor",
//         title: "Image Editor",
//         subtitle: "Boost Connections, Drive Sales!",
//         imageUrl: "/icons/image-editor.png",
//         link: "/dashboard/image-editor",
//         isActive: false
//       },
//     ],
//   },
//   {
//     id: "advertising",
//     label: "Advertising",
//     features: [
//       {
//         id: "google-ads",
//         title: "Google Ads",
//         subtitle: "Boost Connections, Drive Sales!",
//         imageUrl: "/icons/google-ads.png",
//         link: "/dashboard/google-ads",
//         isActive: true
//       },
//       {
//         id: "sms",
//         title: "SMS",
//         subtitle: "Boost Connections, Drive Sales!",
//         imageUrl: "/icons/sms.png",
//         link: "/dashboard/google-ads",
//         isActive: true
//       },
//       {
//         id: "mass-mailing",
//         title: "Mass Mailing",
//         subtitle: "Boost Connections, Drive Sales!",
//         imageUrl: "/icons/mass-mailing.png",
//         link: "/dashboard/google-ads",
//         isActive: false
//       },
//       {
//         id: "Meta",
//         title: "Meta",
//         subtitle: "Boost Connections, Drive Sales!",
//         imageUrl: "/icons/meta.png",
//         link: "/dashboard/meta",
//         isActive: false
//       },
//       {
//         id: "twitter",
//         title: "Twitter",
//         subtitle: "Boost Connections, Drive Sales!",
//         imageUrl: "/icons/twitter.png",
//         link: "/dashboard/twitter",
//         isActive: false
//       },
//       {
//         id: "tiktok",
//         title: "Tiktok",
//         subtitle: "Boost Connections, Drive Sales!",
//         imageUrl: "/icons/tiktok.png",
//         link: "/dashboard/tiktok",
//         isActive: false
//       },
//       {
//         id: "linkedIn",
//         title: "LinkedIn",
//         subtitle: "Boost Connections, Drive Sales!",
//         imageUrl: "/icons/linkedin.png",
//         link: "/dashboard/linkedin",
//         isActive: false
//       },
//       {
//         id: "spotify",
//         title: "Spotify",
//         subtitle: "Boost Connections, Drive Sales!",
//         imageUrl: "/icons/spotify.png",
//         link: "/dashboard/spotify",
//         isActive: false
//       },
//     ],
//   },
//   {
//     id: "whatsapp",
//     label: "Whatsapp",
//     features: [
//       {
//         id: "whatsapp-messaging",
//         title: "WhatsApp Messaging",
//         subtitle: "Connect with customers",
//         imageUrl: "/icons/whatsapp.png",
//         link: "/externals/whatsapp",
//         isActive: true
//       }
//     ]
//   },
//   {
//     id: "chatgpt",
//     label: "ChatGPT", 
//     features: [
//       {
//         id: "chatgpt-assistant",
//         title: "ChatGPT Assistant",
//         subtitle: "AI-powered assistance",
//         imageUrl: "/icons/chatgpt.png",
//         link: "/externals/chatgpt",
//         isActive: true
//       }
//     ]
//   },
//   {
//     id: "telegram",
//     label: "Telegram",
//     features: [
//       {
//         id: "telegram-messaging",
//         title: "Telegram Messaging",
//         subtitle: "Secure communication",
//         imageUrl: "/icons/telegram.png", 
//         link: "/externals/telegram",
//         isActive: true
//       }
//     ]
//   }
// ];

// export default Dashboard;









































// "use client";
// import React, { useState, useEffect } from "react";
// import Image from "next/image";
// import Link from "next/link";
// import { ProtectedRoute } from "@/components/auth/ProtectedRoute";
// import { getUserInfo } from "@/lib/utils/cookies";
// import { Switch } from "@/components/ui/switch";

// // Define proper TypeScript interfaces
// interface UserInfo {
//   name: string;
// }

// interface FeatureCardProps {
//   title: string;
//   isActive: boolean;
//   imageUrl: string;
//   subtitle?: string;
// }
  
// interface UnlockedFeaturesProps {
//   activeTabFeatures: Feature[];
// }

// interface Feature {
//   id: string;
//   title: string;
//   subtitle: string;
//   imageUrl: string;
//   link: string;
//   isActive: boolean;
// }

// // Define the Tab interface to fix TypeScript errors
// interface Tab {
//   id: string;
//   label: string;
//   features: Feature[];
// }

// const Dashboard: React.FC = () => {
//   const [userInfo, setUserInfo] = useState<UserInfo>({ name: "" });
//   const [activeTab, setActiveTab] = useState<string>("dashboard");

//   useEffect(() => {
//     const cookieInfo = getUserInfo();
//     setUserInfo({
//       name: cookieInfo.name || "User",
//     });
    
//     // Get active category from localStorage (set by Sidebar)
//     const savedCategory = localStorage.getItem('activeCategory');
//     if (savedCategory) {
//       setActiveTab(savedCategory);
//     }
//   }, []);

//   // Listen for changes to activeCategory in localStorage
//   useEffect(() => {
//     const handleStorageChange = () => {
//       const savedCategory = localStorage.getItem('activeCategory');
//       if (savedCategory) {
//         setActiveTab(savedCategory);
//       }
//     };

//     // Check for activeCategory changes
//     window.addEventListener('storage', handleStorageChange);
    
//     return () => {
//       window.removeEventListener('storage', handleStorageChange);
//     };
//   }, []);

//   // Get features for the active tab
//   const getActiveTabFeatures = (): Feature[] => {
//     const activeTabData = exampleData.find(tab => tab.id === activeTab);
//     return activeTabData ? activeTabData.features : [];
//   };

//   return (
//     // <ProtectedRoute>
//       <div className="p-6 min-h-screen bg-white overflow-hidden overflow-y-auto">
//         {/* App Title */}
//         <h1 className="text-2xl font-bold text-gray-900 mb-4">The everything app for work !</h1>

//         <div className="grid grid-cols-1 lg:grid-cols-3 gap-6">
//           {/* Left Section (2 columns) */}
//           <div className="lg:col-span-2">
//             {/* Welcome Banner with Image and Quote */}
//             <div className="relative rounded-lg overflow-hidden bg-gradient-to-r from-gray-800 to-gray-700 mb-6 min-h-[10rem] sm:h-40 md:h-48">
//               <div className="absolute inset-0">
//                 <Image
//                   src="/assets/banner-image.png"
//                   alt="People selfie"
//                   fill
//                   className="object-cover opacity-60"
//                 />
//               </div>
//               <div className="relative p-5 text-white z-10 h-full flex flex-col justify-between">
//                 <div>
//                   <p className="text-gray-200">Good Morning,</p>
//                   <h2 className="text-3xl font-bold">{userInfo.name}</h2>
//                 </div>
//                 <div className="sm:absolute sm:right-5 sm:bottom-5 w-full sm:w-64 bg-white/20 backdrop-blur-sm rounded-lg p-3 mt-4 sm:mt-0">
//                   <p className="text-xs text-gray-100">Quote of the day</p>
//                   <p className="text-sm font-medium">
//                     "Either you run the day, or the day runs you"
//                   </p>
//                   <p className="text-xs text-gray-200 mt-1">Jim Rohn</p>
//                 </div>
//               </div>
//             </div>

//             {/* Unlocked Features Section - Shows features based on selected sidebar category */}
//             <UnlockedFeatures activeTabFeatures={getActiveTabFeatures()} />

//             {/* Statistics Section */}
//             <div>
//               <h3 className="text-sm font-medium text-gray-500 uppercase tracking-wide mb-4">STATISTICS</h3>
//               <div className="bg-white rounded-lg border border-gray-200 p-6 text-center">
//                 <div className="flex justify-center items-center">
//                   <Image
//                     src="/assets/Statistics-image.png"
//                     alt="No statistics yet"
//                     width={200}
//                     height={200}
//                   />
//                 </div>
//                 <p className="text-lg font-medium mt-2">No statistics yet !</p>
//               </div>
//             </div>
//           </div>

//           {/* Right Section (1 column) */}
//           <div className="lg:col-span-1">
//             {/* Unlock Level Card */}
//             <div className="bg-white rounded-lg border border-gray-200 p-6 mb-6 justify-center">
//               {/* Semi-circular Progress Gauge */}
//               <div className="flex justify-center items-center mb-4">
//                 <Image
//                   src="/assets/semi-circle-chart.png"
//                   alt="Connect emails"
//                   width={250}
//                   height={250}
//                 />
//               </div>

//               {/* Title */}
//               <div className="text-center mb-6">
//                 <h3 className="text-2xl font-bold">Unlock level 2</h3>
//               </div>

//               {/* Features List */}
//               <ul className="space-y-4 mb-8">
//                 <li className="flex items-center">
//                   <div className="w-3 h-3 bg-gray-300 rounded-full mr-3"></div>
//                   <span className="text-gray-700">Collaborative messaging</span>
//                 </li>
//                 <li className="flex items-center">
//                   <div className="w-3 h-3 bg-gray-300 rounded-full mr-3"></div>
//                   <span className="text-gray-700">Customer Relationship Manager (CRM)</span>
//                 </li>
//               </ul>

//               {/* Button */}
//               <button className="w-full py-3 bg-gray-100 text-gray-800 rounded-lg text-center font-medium">
//                 Invite team members
//               </button>
//             </div>

//             {/* Email Section */}
//             <div className="bg-white rounded-lg border border-gray-200 p-6">
//               <h3 className="text-sm font-medium text-gray-500 uppercase tracking-wide mb-4 text-center">EMAILS</h3>

//               {/* Made buttons responsive and flex-wrap to prevent overflow */}
//               <div className="flex justify-center flex-wrap gap-2 mb-6">
//                 <button className="py-2 px-4 bg-gray-100 text-gray-800 rounded-lg">Personal</button>
//                 <button className="py-2 px-4 bg-blue-600 text-white rounded-lg">Professional</button>
//               </div>

//               <div className="flex justify-center p-6">
//                 <div className="text-center">
//                   <Image
//                     src="/assets/email-image.png"
//                     alt="Connect emails"
//                     width={150}
//                     height={150}
//                   />
//                   <p className="mt-4 text-sm font-medium">Connect your email pro</p>
//                 </div>
//               </div>
//             </div>
//           </div>
//         </div>
//       </div>
//     // {/* </ProtectedRoute> */}
//   );
// };

// // Feature Card Component using shadcn Switch
// const FeatureCard: React.FC<FeatureCardProps> = ({ title, isActive, imageUrl }) => {
//   // Update the status as per request: Professional Emails ON, Intern Messages OFF
//   const overrideStatus = (): boolean => {
//     if (title === "Professional Emails") return true;
//     if (title === "Intern Messages") return false;
//     return isActive;
//   };

//   const currentActive = overrideStatus();

//   return (
//     <div className="bg-white rounded-lg shadow-sm border border-gray-100 p-4">
//       {/* Top section with toggle */}
//       <div className="flex justify-between items-center mb-4">
//         <span className="text-sm text-gray-500">{currentActive ? "ON" : "OFF"}</span>
//         <Switch checked={currentActive} />
//       </div>

//       {/* Center icon */}
//       <div className="flex justify-center items-center my-6">
//         <Image
//           src={imageUrl}
//           alt={title}
//           width={40}
//           height={40}
//         />
//       </div>

//       {/* Title at bottom */}
//       <div className="text-center">
//         <h4 className="text-sm font-medium text-gray-800">{title}</h4>
//       </div>
//     </div>
//   );
// };

// // Unlocked Features Component
// const UnlockedFeatures: React.FC<UnlockedFeaturesProps> = ({ activeTabFeatures }) => {
//   return (
//     <div className="mb-6">
//       <h3 className="text-sm font-medium text-gray-500 uppercase tracking-wide mb-4">UNLOCKED FEATURES</h3>

//       <div className="grid grid-cols-1 sm:grid-cols-2 md:grid-cols-3 lg:grid-cols-4 gap-4">
//         {activeTabFeatures.map((feature) => (
//           <FeatureCard
//             key={feature.id}
//             title={feature.title}
//             isActive={feature.isActive}
//             imageUrl={feature.imageUrl}
//             subtitle={feature.subtitle}
//           />
//         ))}
//         {activeTabFeatures.length === 0 && (
//           <div className="col-span-full text-center p-6 bg-gray-50 rounded-lg">
//             <p className="text-gray-500">No features available for the selected tab</p>
//           </div>
//         )}
//       </div>
//     </div>
//   );
// };

// // Example data with expanded categories that match sidebar items
// const exampleData: Tab[] = [
//   {
//     id: "dashboard",
//     label: "Dashboard",
//     features: [
//       {
//         id: "dashboard-overview",
//         title: "Dashboard Overview",
//         subtitle: "View all your stats",
//         imageUrl: "/icons/dashboardnew.png",
//         link: "/dashboard/overview",
//         isActive: true
//       }
//     ]
//   },
//   {
//     id: "marketing",
//     label: "Marketing", 
//     features: [
//       {
//         id: "professional-mail",
//         title: "Professional Emails",
//         subtitle: "Boost Connections, Drive Sales!",
//         imageUrl: "/icons/online-meeting.png",
//         link: "/dashboard/professional-mail",
//         isActive: false
//       },
//       {
//         id: "mass-mailing",
//         title: "Mass Mailing",
//         subtitle: "Boost Connections, Drive Sales!",
//         imageUrl: "/icons/mass-mailing.png",
//         link: "/dashboard/mass-mailing",
//         isActive: true
//       },
//       {
//         id: "task-manager",
//         title: "Task Manager",
//         subtitle: "Boost Connections, Drive Sales!",
//         imageUrl: "/icons/task-manager.png",
//         link: "/dashboard/task-manager",
//         isActive: true
//       },
//       {
//         id: "crm",
//         title: "CRM",
//         subtitle: "Manage your customers",
//         imageUrl: "/icons/crm.png",
//         link: "/marketing/crm",
//         isActive: false
//       },
//     ]
//   },
//   {
//     id: "tools",
//     label: "Tools",
//     features: [
//       {
//         id: "professional-mail",
//         title: "Professional Emails",
//         subtitle: "Boost Connections, Drive Sales!",
//         imageUrl: "/icons/online-meeting.png",
//         link: "/dashboard/professional-mail",
//         isActive: false
//       },
//       {
//         id: "task-manager",
//         title: "Task Manager",
//         subtitle: "Boost Connections, Drive Sales!",
//         imageUrl: "/icons/task-manager.png",
//         link: "/dashboard/task-manager",
//         isActive: true
//       },
//       {
//         id: "intern-messages",
//         title: "Intern Messages",
//         subtitle: "Internal Communication",
//         imageUrl: "/icons/internal-message.png",
//         link: "/dashboard/intern-messages",
//         isActive: true
//       },
//       {
//         id: "website-builder",
//         title: "Website Builder",
//         subtitle: "Create your own website",
//         imageUrl: "/icons/website-builder.png",
//         link: "/tools/website-builder", 
//         isActive: true
//       },
//       {
//         id: "analytics",
//         title: "Analytics",
//         subtitle: "Track your performance",
//         imageUrl: "/icons/analytics.png",
//         link: "/tools/analytics",
//         isActive: false
//       }
//     ],
//   },
//   {
//     id: "advertising",
//     label: "Advertising",
//     features: [
//       {
//         id: "google-ads",
//         title: "Google Ads",
//         subtitle: "Boost Connections, Drive Sales!",
//         imageUrl: "/icons/google-ads.png",
//         link: "/dashboard/google-ads",
//         isActive: true
//       },
//       {
//         id: "facebook-ads",
//         title: "Facebook Ads",
//         subtitle: "Reach your audience on Facebook",
//         imageUrl: "/icons/facebook-ads.png",
//         link: "/advertising/facebook",
//         isActive: false
//       },
//       {
//         id: "linkedin-ads",
//         title: "LinkedIn Ads",
//         subtitle: "Professional advertising",
//         imageUrl: "/icons/linkedin-ads.png",
//         link: "/advertising/linkedin",
//         isActive: true
//       }
//     ],
//   },
//   {
//     id: "whatsapp",
//     label: "Whatsapp",
//     features: [
//       {
//         id: "whatsapp-messaging",
//         title: "WhatsApp Messaging",
//         subtitle: "Connect with customers",
//         imageUrl: "/icons/whatsapp.png",
//         link: "/externals/whatsapp",
//         isActive: true
//       }
//     ]
//   },
//   {
//     id: "chatgpt",
//     label: "ChatGPT", 
//     features: [
//       {
//         id: "chatgpt-assistant",
//         title: "ChatGPT Assistant",
//         subtitle: "AI-powered assistance",
//         imageUrl: "/icons/chatgpt.png",
//         link: "/externals/chatgpt",
//         isActive: true
//       }
//     ]
//   },
//   {
//     id: "telegram",
//     label: "Telegram",
//     features: [
//       {
//         id: "telegram-messaging",
//         title: "Telegram Messaging",
//         subtitle: "Secure communication",
//         imageUrl: "/icons/telegram.png", 
//         link: "/externals/telegram",
//         isActive: true
//       }
//     ]
//   }
// ];

// export default Dashboard;











































// "use client";
// import React, { useState, useEffect } from "react";
// import Image from "next/image";
// import Link from "next/link";
// import { Tab } from "@/lib/interfaces/Dashboard/types";
// import { ProtectedRoute } from "@/components/auth/ProtectedRoute";
// import { getUserInfo } from "@/lib/utils/cookies";

// const Dashboard = () => {
//   const [userInfo, setUserInfo] = useState({ name: "" });
//   const [activeTab, setActiveTab] = useState("tools");

//   useEffect(() => {
//     const cookieInfo = getUserInfo();
//     setUserInfo({
//       name: cookieInfo.name || "User",
//     });
//   }, []);

//   return (
//     <ProtectedRoute>
//       <div className="p-6 min-h-screen bg-white overflow-hidden overflow-y-auto">
//         {/* App Title */}
//         <h1 className="text-2xl font-bold text-gray-900 mb-4">The everything app for work !</h1>

//         <div className="grid grid-cols-1 lg:grid-cols-3 gap-6">
//           {/* Left Section (2 columns) */}
//           <div className="lg:col-span-2">
//             {/* Welcome Banner with Image and Quote */}
//             <div className="relative rounded-lg overflow-hidden bg-gradient-to-r from-gray-800 to-gray-700 mb-6 h-40">
//               <div className="absolute inset-0">
//                 <Image
//                   src="/assets/banner-image.png"
//                   alt="People selfie"
//                   fill
//                   className="object-cover opacity-60"
//                 />
//               </div>
//               <div className="relative p-5 text-white z-10 h-full flex flex-col justify-between">
//                 <div>
//                   <p className="text-gray-200">Good Morning,</p>
//                   <h2 className="text-3xl font-bold">{userInfo.name}</h2>
//                 </div>
//                 <div className="absolute right-5 bottom-5 w-64 bg-white/20 backdrop-blur-sm rounded-lg p-3">
//                   <p className="text-xs text-gray-100">Quote of the day</p>
//                   <p className="text-sm font-medium">
//                     "Either you run the day, or the day runs you"
//                   </p>
//                   <p className="text-xs text-gray-200 mt-1">Jim Rohn</p>
//                 </div>
//               </div>
//             </div>

//             {/* Unlocked Features */}
//             <div className="mb-6">
//               <h3 className="text-sm font-medium text-gray-500 uppercase tracking-wide mb-4">UNLOCKED FEATURES</h3>

//               <div className="grid grid-cols-4 gap-4">
//                 <FeatureCard
//                   title="Google Ad"
//                   isActive={true}
//                   iconColor="bg-green-500"
//                   iconBorderColor="border-green-200"
//                 />
//                 <FeatureCard
//                   title="Professional Emails"
//                   isActive={false}
//                   iconColor="bg-gray-300"
//                   iconBorderColor="border-gray-200"
//                 />
//                 <FeatureCard
//                   title="Task Manager"
//                   isActive={true}
//                   iconColor="bg-orange-500"
//                   iconBorderColor="border-orange-200"
//                 />
//                 <FeatureCard
//                   title="Intern Messages"
//                   isActive={true}
//                   iconColor="bg-purple-500"
//                   iconBorderColor="border-purple-200"
//                 />
//               </div>
//             </div>

//             {/* Statistics Section */}
//             <div>
//               <h3 className="text-sm font-medium text-gray-500 uppercase tracking-wide mb-4">STATISTICS</h3>
//               <div className="bg-white rounded-lg border border-gray-200 p-6 text-center">
//                 <div className="flex justify-center items-center">
//                   <Image
//                     src="/assets/Statistics-image.png"
//                     alt="No statistics yet"
//                     width={200}
//                     height={200}
//                   />
//                 </div>
//                 <p className="text-lg font-medium mt-2">No statistics yet !</p>
//               </div>
//             </div>
//           </div>

//           {/* Right Section (1 column) */}
//           <div className="lg:col-span-1">
//             {/* Unlock Level Card */}
//             <div className="bg-white rounded-lg border border-gray-200 p-6 mb-6 justify-center">
//               {/* Semi-circular Progress Gauge */}
//               <div className="flex justify-center items-center mb-4">
//                 <Image
//                   src="/assets/semi-circle-chart.png"
//                   alt="Connect emails"
//                   width={250}
//                   height={250}
//                 />
//               </div>


//               {/* Title */}
//               <div className="text-center mb-6">
//                 <h3 className="text-2xl font-bold">Unlock level 2</h3>
//               </div>

//               {/* Features List */}
//               <ul className="space-y-4 mb-8">
//                 <li className="flex items-center">
//                   <div className="w-3 h-3 bg-gray-300 rounded-full mr-3"></div>
//                   <span className="text-gray-700">Collaborative messaging</span>
//                 </li>
//                 <li className="flex items-center">
//                   <div className="w-3 h-3 bg-gray-300 rounded-full mr-3"></div>
//                   <span className="text-gray-700">Customer Relationship Manager (CRM)</span>
//                 </li>
//               </ul>

//               {/* Button */}
//               <button className="w-full py-3 bg-gray-100 text-gray-800 rounded-lg text-center font-medium">
//                 Invite team members
//               </button>
//             </div>

//             {/* Email Section */}
//             <div className="bg-white rounded-lg border border-gray-200 p-6">
//               <h3 className="text-sm font-medium text-gray-500 uppercase tracking-wide mb-4">EMAILS</h3>

//               <div className="flex space-x-2 mb-6">
//                 <button className="py-2 px-4 bg-gray-100 text-gray-800 rounded-lg">Personal</button>
//                 <button className="py-2 px-4 bg-blue-600 text-white rounded-lg">Professional</button>
//               </div>

//               <div className="flex justify-center p-6">
//                 <div className="text-center">
//                   <Image
//                     src="/assets/email-image.png"
//                     alt="Connect emails"
//                     width={150}
//                     height={150}
//                   />
//                   <p className="mt-4 text-sm font-medium">Connect your email pro</p>
//                 </div>
//               </div>
//             </div>
//           </div>
//         </div>
//       </div>
//     </ProtectedRoute>
//   );
// };

// // Feature Card Component
// const FeatureCard = ({ title, isActive, iconColor, iconBorderColor }) => {
//   return (
//     <div className="border border-gray-200 rounded-lg p-4 flex flex-col items-center bg-white">
//       <div className={`mb-2 w-12 h-12 flex items-center justify-center border-2 ${iconBorderColor} rounded-md`}>
//         <div className={`w-4 h-4 ${iconColor}`}></div>
//       </div>
//       <p className="text-sm font-medium text-center text-gray-800 mb-3">{title}</p>
//       <div className="flex items-center">
//         <div className="mr-2 w-8 h-4 rounded-full bg-gray-200 relative">
//           <div className={`absolute inset-0 w-4 h-4 rounded-full ${isActive ? 'bg-blue-600 translate-x-4' : 'bg-gray-400'} transition-all`}></div>
//         </div>
//         <span className="text-xs text-gray-500">{isActive ? 'ON' : 'OFF'}</span>
//       </div>
//     </div>
//   );
// };

// // Your existing example data
// const exampleData: Tab[] = [
//   {
//     id: "martech",
//     label: "Marketing",
//     features: [
//       {
//         id: "mass-mailing",
//         title: "Mass Mailing",
//         subtitle: "Boost Connections, Drive Sales!",
//         imageUrl: "/icons/mass-mailing.png",
//         link: "/dashboard/mass-mailing",
//       },
//       // Other marketing features...
//     ],
//   },
//   {
//     id: "tools",
//     label: "Tools",
//     features: [
//       {
//         id: "professional-mail",
//         title: "Professional Mail",
//         subtitle: "Boost Connections, Drive Sales!",
//         imageUrl: "/icons/online-meeting.png",
//         link: "/dashboard/professional-mail",
//       },
//       {
//         id: "task-manager",
//         title: "Task Manager",
//         subtitle: "Boost Connections, Drive Sales!",
//         imageUrl: "/icons/task-manager.png",
//         link: "/dashboard/task-manager",
//       },
//       // Other tool features...
//     ],
//   },
//   {
//     id: "adtech",
//     label: "Advertising",
//     features: [
//       {
//         id: "google-ads",
//         title: "Google Ad",
//         subtitle: "Boost Connections, Drive Sales!",
//         imageUrl: "/icons/google-ads.png",
//         link: "/dashboard/google-ads",
//       },
//       // Other advertising features...
//     ],
//   },
// ];

// export default Dashboard;
































// {/* <div className="flex justify-center mb-8">
//   <svg width="200" height="100" viewBox="0 0 200 100">
//     {/* Background arc */}
//     <path
//       d="M10,90 A90,90 0 0,1 190,90"
//       fill="none"
//       stroke="#f0f0f0"
//       strokeWidth="12"
//       strokeLinecap="round"
//     />

//     {/* Progress arc - blue section */}
//     <path
//       d="M10,90 A90,90 0 0,1 50,15"
//       fill="none"
//       stroke="#3b82f6"
//       strokeWidth="12"
//       strokeLinecap="round"
//     />

//     {/* Progress arc - yellow section */}
//     <path
//       d="M50,15 A90,90 0 0,1 95,5"
//       fill="none"
//       stroke="#eab308"
//       strokeWidth="12"
//       strokeLinecap="round"
//     />

//     {/* Progress arc - green section */}
//     <path
//       d="M95,5 A90,90 0 0,1 190,90"
//       fill="none"
//       stroke="#22c55e"
//       strokeWidth="12"
//       strokeLinecap="round"
//     />

//     {/* Divider lines */}
//     <line x1="50" y1="15" x2="45" y2="8" stroke="white" strokeWidth="2" />
//     <line x1="95" y1="5" x2="95" y2="-2" stroke="white" strokeWidth="2" />
//   </svg>
// </div> */}













// "use client";
// import React, { useState, useEffect } from "react";
// // import DashboardEmailList from "@/components/Dashboard/DashboardEmailComp";
// // import DashboardMessageList from "@/components/Dashboard/DirectMessagingComp";
// // import FavoritesCard from "@/components/Dashboard/FavoritesCard";
// import FeatureCarousel from "@/components/Dashboard/featureCarousel";
// // import DashboardPollCard from "@/components/Dashboard/PollingCard";
// import { Tab } from "@/lib/interfaces/Dashboard/types";
// import FavoritesCard2 from "@/components/Dashboard/FavoritesCard2";
// import EmailOnlineMessaging from "@/components/Dashboard/EmailOnlineMessaging";
// import { PollingCard2 } from "@/components/Dashboard/PollingCard2";
// import { ProtectedRoute } from "@/components/auth/ProtectedRoute";
// import { getUserInfo, clearAuthCookies } from "@/lib/utils/cookies";



// const Dashboard = () => {
//   const [userInfo, setUserInfo] = useState({ name: ""});
//   const [pollData, setPollData] = useState({
//     title: "Vote for the Next Feature",
//     options: [
//       { id: "e-sign", label: "E-Sign", votes: 50 },
//       { id: "image-editor", label: "Image Editor", votes: 70 },
//       { id: "ai-calling", label: "AI Calling", votes: 40 },
//       { id: "crm", label: "CRM", votes: 30 },
//     ],
//   });

//   const handleVote = (optionId: string) => {
//     setPollData((prev) => ({
//       ...prev,
//       options: prev.options.map((option) =>
//         option.id === optionId ? { ...option, votes: option.votes + 1 } : option
//       ),
//     }));
//   };

//   // Load user info from cookies on component mount
//     useEffect(() => {
//       const cookieInfo = getUserInfo();
//       setUserInfo({
//         name: cookieInfo.name || "User",
//       });
//     }, []);

//   return (
//     <ProtectedRoute>
//       <div className="p-6 min-h-screen overflow-hidden overflow-y-auto transition-all duration-300">
//         {/* Welcome banner */}
//         <div className="bg-gradient-to-r from-teal-500 to-teal-700 text-white p-8 rounded-xl mb-8 mt-4 flex flex-col lg:flex-row justify-between items-start lg:items-center gap-6">
//           <div>
//             <h1 className="text-2xl font-medium">Welcome {userInfo.name}</h1>
//             <p>We are here to help you</p>
//           </div>
//           {/* Polling Card */}
//           <PollingCard2 options={pollData.options} />
//         </div>

//         {/* Main content grid */}
//         <div className="grid grid-cols-1 lg:grid-cols-3 gap-4">
//           {/* Left Section (Expanded) */}
//           <div className="lg:col-span-2 flex flex-col gap-4">
//             <FavoritesCard2 className="" />
//             <FeatureCarousel
//               tabs={exampleData}
//               className="shadow-md border border-gray-200 rounded-xl overflow-hidden"
//             />
//           </div>

//           {/* Right Section */}
//           <div className="col-span-1 lg:col-span-1 w-full min-w-0">
//             <EmailOnlineMessaging className="w-full" />
//           </div>
//         </div>
//       </div>
//     </ProtectedRoute>
//   );
// };

// export default Dashboard;





// Feature cards list

// const exampleData: Tab[] = [
//   {
//     id: "martech",
//     label: "Marketing",
//     features: [
//       {
//         id: "mass-mailing",
//         title: "Mass Mailing",
//         subtitle: "Boost Connections, Drive Sales!",
//         imageUrl: "/icons/mass-mailing.png",
//         link: "/dashboard/mass-mailing",
//       },
//       {
//         id: "crm",
//         title: "CRM",
//         subtitle: "Boost Connections, Drive Sales!",
//         imageUrl: "/icons/crm.png",
//         link: "/dashboard/intern-message",
//       },
//       {
//         id: "social-listening",
//         title: "Social Listening",
//         subtitle: "Boost Connections, Drive Sales!",
//         imageUrl: "/icons/social.png",
//         link: "/dashboard/social-listening",
//       },
//       {
//         id: "post-publisher",
//         title: "Post Publisher",
//         subtitle: "Boost Connections, Drive Sales!",
//         imageUrl: "/icons/post-publisher.png",
//         link: "/dashboard/post-publisher",
//       },
//       {
//         id: "ai-calling",
//         title: "AI Calling",
//         subtitle: "Boost Connections, Drive Sales!",
//         imageUrl: "/icons/ai-calling.png",
//         link: "/dashboard/ai-calling",
//       },
//       {
//         id: "sms",
//         title: "SMS",
//         subtitle: "Boost Connections, Drive Sales!",
//         imageUrl: "/icons/sms.png",
//         link: "/dashboard/sms",
//       },
//     ],
//   },
//   {
//     id: "tools",
//     label: "Tools",
//     features: [
//       {
//         id: "professional-mail",
//         title: "Professional Mail",
//         subtitle: "Boost Connections, Drive Sales!",
//         imageUrl: "/icons/online-meeting.png",
//         link: "/dashboard/professional-mail",
//       },
//       {
//         id: "website-builder",
//         title: "Website Builder",
//         subtitle: "Boost Connections, Drive Sales!",
//         imageUrl: "/icons/website-builder.png",
//         link: "/dashboard/website-builder",
//       },
//       {
//         id: "internal-message",
//         title: "Internal Message",
//         subtitle: "Boost Connections, Drive Sales!",
//         imageUrl: "/icons/internal-message.png",
//         link: "/dashboard/messaging",
//       },
//       {
//         id: "online-meeting",
//         title: "Online Meeting",
//         subtitle: "Boost Connections, Drive Sales!",
//         imageUrl: "/icons/online-meeting.png",
//         link: "/dashboard/online-message",
//       },
//       {
//         id: "e-sign",
//         title: "E-Sign",
//         subtitle: "Boost Connections, Drive Sales!",
//         imageUrl: "/icons/e-sign.png",
//         link: "/dashboard/e-sign",
//       },
//       {
//         id: "task-manager",
//         title: "Task Manager",
//         subtitle: "Boost Connections, Drive Sales!",
//         imageUrl: "/icons/task-manager.png",
//         link: "/dashboard/task-manager",
//       },
//       {
//         id: "image-editor",
//         title: "Image Editor",
//         subtitle: "Boost Connections, Drive Sales!",
//         imageUrl: "/icons/image-editor.png",
//         link: "/dashboard/image-editor",
//       },
//     ],
//   },
//   {
//     id: "adtech",
//     label: "Advertising",
//     features: [
//       {
//         id: "google-ads",
//         title: "Google Ads",
//         subtitle: "Boost Connections, Drive Sales!",
//         imageUrl: "/icons/google-ads.png",
//         link: "/dashboard/google-ads",
//       },
//       {
//         id: "Meta",
//         title: "Meta",
//         subtitle: "Boost Connections, Drive Sales!",
//         imageUrl: "/icons/meta.png",
//         link: "/dashboard/meta",
//       },
//       {
//         id: "twitter",
//         title: "Twitter",
//         subtitle: "Boost Connections, Drive Sales!",
//         imageUrl: "/icons/twitter.png",
//         link: "/dashboard/twitter",
//       },
//       {
//         id: "tiktok",
//         title: "Tiktok",
//         subtitle: "Boost Connections, Drive Sales!",
//         imageUrl: "/icons/tiktok.png",
//         link: "/dashboard/tiktok",
//       },
//       {
//         id: "linkedIn",
//         title: "LinkedIn",
//         subtitle: "Boost Connections, Drive Sales!",
//         imageUrl: "/icons/linkedin.png",
//         link: "/dashboard/linkedin",
//       },
//       {
//         id: "spotify",
//         title: "Spotify",
//         subtitle: "Boost Connections, Drive Sales!",
//         imageUrl: "/icons/spotify.png",
//         link: "/dashboard/spotify",
//       },
//     ],
//   },
// ];<|MERGE_RESOLUTION|>--- conflicted
+++ resolved
@@ -225,13 +225,8 @@
             </div>
             <div className="relative p-5 text-white z-10 h-full flex flex-col justify-between">
               <div>
-<<<<<<< HEAD
-                <p className="text-gray-200">Good Morning,</p>
+                <h3 className="text-2xl text-gray-200">{greeting},</h3>
                 <h2 className="text-3xl font-bold">{userInfo?.first_name}&nbsp;{userInfo?.last_name}</h2>
-=======
-                <h3 className="text-2xl text-gray-200">{greeting},</h3>
-                <h2 className="text-3xl font-bold">{userInfo.name}</h2>
->>>>>>> 36b090f6
               </div>
               <div className="sm:absolute sm:right-5 sm:bottom-5 w-full sm:w-64 bg-white/20 backdrop-blur-sm rounded-lg p-3 mt-4 sm:mt-0">
                 <p className="text-xs text-gray-100">Quote of the day</p>
