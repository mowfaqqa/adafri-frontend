--- conflicted
+++ resolved
@@ -1,10 +1,6 @@
 'use client';
 
-<<<<<<< HEAD
-import React, { useState, useEffect, Suspense, useContext } from "react";
-=======
-import React, { useState, useEffect, Suspense, useCallback } from "react";
->>>>>>> 36b090f6
+import React, { useState, useEffect, Suspense, useContext, useCallback } from "react";
 import Link from "next/link";
 import Image from 'next/image';
 import { useRouter, useSearchParams } from "next/navigation";
@@ -80,29 +76,6 @@
     const {isAuthenticated, user, isLoading: isVerifying} = useContext(AuthContext);
 
 
-<<<<<<< HEAD
-    // Function to decode JWT and check expiration
-    const isTokenExpired = (token: string): boolean => {
-        try {
-            console.log('check expired', token)
-            const base64Url = token.split('.')[1];
-            const base64 = base64Url.replace(/-/g, '+').replace(/_/g, '/');
-            const jsonPayload = decodeURIComponent(atob(base64).split('').map(c => {
-                return '%' + ('00' + c.charCodeAt(0).toString(16)).slice(-2);
-            }).join(''));
-
-            const { exp } = JSON.parse(jsonPayload);
-            
-            // Get current time in seconds
-            const currentTime = Math.floor(Date.now() / 1000);
-            
-            return exp < currentTime;
-        } catch (error) {
-            console.error('Error decoding token:', error);
-            return true; // Assume expired if there's an error
-        }
-    };
-=======
     // Function to check authentication status - all dependent functions are defined inside
     const checkAuthStatus = useCallback(async (): Promise<boolean> => {
         // Function to decode JWT and check expiration - moved inside useCallback
@@ -126,7 +99,6 @@
                 return true; // Assume expired if there's an error
             }
         };
->>>>>>> 36b090f6
 
         // Function to refresh the access token - moved inside useCallback
         const refreshAccessToken = async (): Promise<boolean> => {
@@ -173,13 +145,7 @@
             }
         };
 
-<<<<<<< HEAD
-    // Function to check authentication status
-    const checkAuthStatus = async (): Promise<boolean> => {
-        console.log({isAuthenticated, user, isVerifying})
-=======
         // Main authentication status check logic
->>>>>>> 36b090f6
         try {
             const _accessToken = Cookies.get('__frsadfrusrtkn');
             // console.log('t', _accessToken)
