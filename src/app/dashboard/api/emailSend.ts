--- conflicted
+++ resolved
@@ -1,17 +1,7 @@
 // api/sendEmail.ts
 
-<<<<<<< HEAD
 import { EmailData } from '@/lib/types/email';
-
-/**
- * Safely gets the access token from localStorage
- */
-export const getAccessToken = (): string | null => {
-  if (typeof window !== 'undefined') {
-    return localStorage.getItem('token');
-  }
-  return null;
-};
+import { getAuthToken } from '@/lib/utils/cookies';
 
 /**
  * Sends an email using the stored access token
@@ -21,7 +11,7 @@
 export async function sendEmail(emailData: EmailData): Promise<any> {
   console.log("sendEmail function called with data:", emailData);
 
-  const token = getAccessToken();
+  const token = getAuthToken();
   console.log("Token retrieved:", token ? `${token.substring(0, 10)}...` : 'No token found');
 
   if (!token) {
@@ -48,22 +38,6 @@
   try {
     const response = await fetch(apiEndpoint, {
       method: 'POST',
-=======
-const API_URL = "https://email-service-latest-agqz.onrender.com/api/v1/emails/send";
-const TOKEN = process.env.AUTH_TOKEN;
-
-// Export as a function declaration instead of arrow function
-export function sendEmail(emailData: EmailData) {
-  return axios.post(
-    API_URL,
-    {
-      ...emailData,
-      cc: emailData.cc || undefined,
-      bcc: emailData.bcc || undefined,
-      signature: emailData.signature || undefined,
-    },
-    {
->>>>>>> 1c72b8bf
       headers: {
         'Content-Type': 'application/json',
         'Authorization': `Bearer ${token}`
@@ -87,6 +61,101 @@
     throw error;
   }
 }
+
+
+
+
+
+
+
+
+
+
+
+
+
+
+
+
+
+
+
+
+
+
+
+// // api/sendEmail.ts
+
+// import { EmailData } from '@/lib/types/email';
+
+// /**
+//  * Safely gets the access token from localStorage
+//  */
+// export const getAccessToken = (): string | null => {
+//   if (typeof window !== 'undefined') {
+//     return localStorage.getItem('token');
+//   }
+//   return null;
+// };
+
+// /**
+//  * Sends an email using the stored access token
+//  * @param emailData Object containing email details
+//  * @returns Response from the email service
+//  */
+// export async function sendEmail(emailData: EmailData): Promise<any> {
+//   console.log("sendEmail function called with data:", emailData);
+
+//   const token = getAccessToken();
+//   console.log("Token retrieved:", token ? `${token.substring(0, 10)}...` : 'No token found');
+
+//   if (!token) {
+//     throw new Error("No access token available");
+//   }
+
+//   // API endpoint
+//   const apiEndpoint = 'https://email-service-latest-agqz.onrender.com/api/v1/emails/send';
+//   console.log("Sending request to API endpoint:", apiEndpoint);
+
+//   // Prepare the request body
+//   const requestBody = {
+//     to: emailData.to,
+//     cc: emailData.cc || [],
+//     bcc: emailData.bcc || [],
+//     subject: emailData.subject,
+//     content: emailData.content,
+//     signature: emailData.signature || undefined,
+//     email_id: emailData.email_id
+//   };
+
+//   console.log("Prepared request body:", requestBody);
+
+//   try {
+//     const response = await fetch(apiEndpoint, {
+//       method: 'POST',
+//       headers: {
+//         'Content-Type': 'application/json',
+//         'Authorization': `Bearer ${token}`
+//       },
+//       body: JSON.stringify(requestBody)
+//     });
+
+//     console.log("API response status:", response.status);
+
+//     if (!response.ok) {
+//       const errorText = await response.text();
+//       console.error("API error response:", errorText);
+//       throw new Error(errorText || `Failed to send email: ${response.status}`);
+//     }
+
+//     const responseData = await response.json();
+//     console.log("API success response:", responseData);
+//     return responseData;
+//   } catch (error) {
+//     console.error('Error in sendEmail function:', error);
+//     throw error;
+//   }
+// }
 
 
 
