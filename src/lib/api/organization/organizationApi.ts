/* eslint-disable @typescript-eslint/no-empty-object-type */

import { ApiError } from "../errors/apiErrors";

// lib/api/organizationApi.ts
const API_BASE_URL = "https://be-auth-server.onrender.com/api/v1";

export interface CreateOrganizationData {
  business_name: string;
  business_address: string;
  business_phone: string;
  business_taxId: string;
  business_industry: string;
}
export interface UpdateOrganizationData {
  organizationId: string;
  business_name?: string;
  business_address?: string;
  business_phone?: string;
  business_taxId?: string;
  business_industry?: string;
}
export interface Organization {
  id: string;
  business_name: string;
  business_address: string;
  business_phone: string;
  business_taxId: string;
  business_industry: string;
  createdAt: string;
  updatedAt: string;
}

export interface OrganizationMember {
  id: string;
  role: "ADMIN" | "MEMBER" | "GUEST";
  permissions: string[];
  twoFactorEnabled: boolean;
  status: "active" | "pending" | "suspended";
  joinedAt: string;
  user: {
    id: string;
    email: string;
    first_name: string;
    last_name: string;
  };
  organization: Organization;
}

export interface SwitchOrganizationData {
  organizationId: string;
}
export interface InviteMemberData {
  organizationId: string;
  email: string;
  role: "ADMIN" | "MEMBER" | "GUEST";
}

export interface UpdateMemberRoleData {
  organizationId: string;
  memberId: string;
  role: string;
  twoFactorCode?: string; // Optional for 2FA
}
export interface TwoFactorOperation {
  operation: string;
  data: any;
  twoFactorCode: string;
}
export interface Member {
  id: string;
  email: string;
  role: string;
  status: "active" | "pending" | "suspended";
  joinedAt: string;
}
// Response interfaces
export interface ApiResponse<T> {
  status: string;
  message: string;
  data: T;
  meta?: {
    access_token?: string;
    refresh_token?: string;
  };
}
export interface OrganizationsResponse
  extends ApiResponse<OrganizationMember[]> {}
export interface CreateOrganizationResponse extends ApiResponse<Organization> {}
export interface UpdateOrganizationResponse extends ApiResponse<Organization> {}
export interface SwitchOrganizationResponse extends ApiResponse<Organization> {}
export interface InviteMemberResponse extends ApiResponse<any> {}
export interface MemberResponse extends ApiResponse<OrganizationMember> {}
class OrganizationApiService {
<<<<<<< HEAD
  private getDjombiAuthData(): {
    accessToken: string | null;
    refreshToken: string | null;
    authStatus: any;
    cacheTimestamp: number | null;
    isAuthenticated: boolean;
  } {
    if (typeof window === 'undefined') {
      return {
        accessToken: null,
        refreshToken: null,
        authStatus: null,
        cacheTimestamp: null,
        isAuthenticated: false
      };
    }
    
    try {
      // Get djombi access token
      let accessToken = null;
      const djombiTokenData = localStorage.getItem('djombi_access_token');
      if (djombiTokenData) {
        try {
          const parsedToken = JSON.parse(djombiTokenData);
          accessToken = parsedToken.access_token || parsedToken;
        } catch {
          // If it's not JSON, treat as plain string
          accessToken = djombiTokenData;
        }
      }
      
      // Fallback: try to get from djombi_tokens
      if (!accessToken) {
        const djombiTokens = localStorage.getItem('djombi_tokens');
        if (djombiTokens) {
          const tokens = JSON.parse(djombiTokens);
          accessToken = tokens.accessTokenDjombi;
        }
      }

      // Get djombi refresh token
      let refreshToken = null;
      const djombiRefreshTokenData = localStorage.getItem('djombi_refresh_token');
      if (djombiRefreshTokenData) {
        try {
          const parsedRefreshToken = JSON.parse(djombiRefreshTokenData);
          refreshToken = parsedRefreshToken.refresh_token || parsedRefreshToken;
        } catch {
          // If it's not JSON, treat as plain string
          refreshToken = djombiRefreshTokenData;
        }
      }

      // Fallback: try to get refresh token from djombi_tokens
      if (!refreshToken) {
        const djombiTokens = localStorage.getItem('djombi_tokens');
        if (djombiTokens) {
          const tokens = JSON.parse(djombiTokens);
          refreshToken = tokens.refreshTokenDjombi;
        }
      }

      // Get djombi auth status
      let authStatus = null;
      const djombiAuthStatusData = localStorage.getItem('djombi_auth_status');
      if (djombiAuthStatusData) {
        try {
          authStatus = JSON.parse(djombiAuthStatusData);
        } catch {
          authStatus = djombiAuthStatusData;
        }
      }

      // Get djombi cache timestamp
      let cacheTimestamp = null;
      const djombiCacheTimestampData = localStorage.getItem('djombi_cache_timestamp');
      if (djombiCacheTimestampData) {
        try {
          cacheTimestamp = JSON.parse(djombiCacheTimestampData);
        } catch {
          cacheTimestamp = parseInt(djombiCacheTimestampData, 10);
        }
      }

      // Check if authentication is valid
      const isAuthenticated = !!(accessToken && authStatus !== 'expired' && authStatus !== 'invalid');

      // Check if cache is still valid (optional - you can set your own cache duration)
      const cacheValidDuration = 60 * 60 * 1000; // 1 hour in milliseconds
      const isCacheValid = cacheTimestamp ? 
        (Date.now() - cacheTimestamp) < cacheValidDuration : false;

      return {
        accessToken,
        refreshToken,
        authStatus,
        cacheTimestamp,
        isAuthenticated: isAuthenticated && (isCacheValid || !cacheTimestamp)
      };
    } catch (error) {
      console.error('Error getting Djombi auth data:', error);
      return {
        accessToken: null,
        refreshToken: null,
        authStatus: null,
        cacheTimestamp: null,
        isAuthenticated: false
      };
    }
  }

  private async refreshTokenIfNeeded(): Promise<string | null> {
    const authData = this.getDjombiAuthData();
    
    // If we have a valid access token, use it
    if (authData.isAuthenticated && authData.accessToken) {
      return authData.accessToken;
    }

    // If we have a refresh token, try to refresh
    if (authData.refreshToken && authData.authStatus !== 'expired') {
      try {
        // You can implement token refresh logic here
        // For now, we'll just log and return null
        console.log('Token refresh needed but not implemented');
        return null;
      } catch (error) {
        console.error('Token refresh failed:', error);
        return null;
      }
    }

    return null;
  }

  private async makeRequest<T>(url: string, options: RequestInit = {}): Promise<T> {
    try {
      // Get authentication data
      const authData = this.getDjombiAuthData();
      
      console.log('Djombi Auth Data:', {
        hasAccessToken: !!authData.accessToken,
        hasRefreshToken: !!authData.refreshToken,
        authStatus: authData.authStatus,
        cacheTimestamp: authData.cacheTimestamp,
        isAuthenticated: authData.isAuthenticated,
        cacheAge: authData.cacheTimestamp ? Date.now() - authData.cacheTimestamp : null
      });

      // Try to get a valid access token
      let accessToken = authData.accessToken;
      
      if (!authData.isAuthenticated) {
        // Try to refresh token if needed
        accessToken = await this.refreshTokenIfNeeded();
      }

      if (!accessToken) {
        throw new Error('Djombi authentication token not found or expired. Please log in again.');
      }

      const response = await fetch(`${API_BASE_URL}${url}`, {
        headers: {
          'Content-Type': 'application/json',
          'Authorization': `Bearer ${accessToken}`,
          ...options.headers,
        },
=======
  private pendingTwoFactorOperation: TwoFactorOperation | null = null;

  private async makeRequest<T>(
    url: string,
    options: RequestInit = {},
    requiresAuth: boolean = true
  ): Promise<T> {
    try {
      const headers: Record<string, string> = {
        "Content-Type": "application/json",
        ...(options.headers as Record<string, string>),
      };

      if (requiresAuth) {
        const token = localStorage.getItem("djombi_access_token")!;

        console.log(token, "TOKEN")
        if (!token) {
          throw new Error("No access token found");
        }
        headers["Authorization"] = `Bearer ${token}`;
      }
      const response = await fetch(`${API_BASE_URL}${url}`, {
        headers,
        credentials: "include",
>>>>>>> b8f335f5
        ...options,
      });

      if (!response.ok) {
        if (response.status === 401) {
          // Clear invalid auth data
          this.clearInvalidAuthData();
          throw new Error('Authentication failed. Please log in again.');
        }
        
        // Try to get error message from response
        let errorMessage = `HTTP error! status: ${response.status}`;
        try {
          const errorData = await response.json();
          errorMessage = errorData.message || errorData.error || errorMessage;
        } catch {
          // Ignore JSON parsing errors
        }
        
        throw new Error(errorMessage);
      }
      const data = await response.json();

      if (data.meta?.access_token && data.meta?.refresh_token) {
        localStorage.setItem(
          "access_token",
          JSON.stringify({
            access_token: data.meta.access_token,
            refresh_token: data.meta.refresh_token,
          })
        );
      }
      return data;
    } catch (error) {
      console.error("API request failed:", error);
      throw error;
    }
  }

<<<<<<< HEAD
  private clearInvalidAuthData(): void {
    if (typeof window === 'undefined') return;
    
    try {
      // Update auth status to expired
      localStorage.setItem('djombi_auth_status', JSON.stringify('expired'));
      
      // Optionally clear tokens (uncomment if you want to clear them)
      // localStorage.removeItem('djombi_access_token');
      // localStorage.removeItem('djombi_refresh_token');
      // localStorage.removeItem('djombi_tokens');
      
      console.log('Marked Djombi auth as expired');
    } catch (error) {
      console.error('Error clearing invalid auth data:', error);
    }
  }

=======
  private async getErrorMessage(response: Response): Promise<string> {
    try {
      const errorData = await response.json();
      return errorData.message || `HTTP error! status: ${response.status}`;
    } catch {
      return `HTTP error! status: ${response.status}`;
    }
  }

  // Enhanced retry with 2FA support
  private async makeRequestWith2FA<T>(
    operation: string,
    requestFn: (twoFactorCode?: string) => Promise<T>,
    requiresTwoFactor: boolean = true
  ): Promise<T> {
    try {
      return await requestFn();
    } catch (error) {
      if (
        error instanceof ApiError &&
        error.status === 403 &&
        requiresTwoFactor
      ) {
        // Store operation for retry after 2FA
        this.pendingTwoFactorOperation = {
          operation,
          data: null,
          twoFactorCode: "",
        };
        throw new ApiError(403, "Two-factor authentication required");
      }
      throw error;
    }
  }

  // Retry operation with 2FA code
  async retryWithTwoFactor(twoFactorCode: string): Promise<any> {
    if (!this.pendingTwoFactorOperation) {
      throw new Error("No pending two-factor operation");
    }

    const operation = this.pendingTwoFactorOperation;
    this.pendingTwoFactorOperation = null;

    switch (operation.operation) {
      case "updateOrganization":
        return this.updateOrganization(operation.data, twoFactorCode);
      case "updateMemberRole":
        return this.updateMemberRole({ ...operation.data, twoFactorCode });
      case "removeMember":
        return this.removeMember(
          operation.data.organizationId,
          operation.data.memberId,
          twoFactorCode
        );
      case "inviteMember":
        return this.inviteMember(operation.data, twoFactorCode);
      default:
        throw new Error("Unknown operation");
    }
  }

  // Organization CRUD operations
>>>>>>> b8f335f5
  async getOrganizations(): Promise<OrganizationsResponse> {
    return this.makeRequest<OrganizationsResponse>("/organizations");
  }

  async createOrganization(
    data: CreateOrganizationData
  ): Promise<CreateOrganizationResponse> {
    return this.makeRequest<CreateOrganizationResponse>("/organizations", {
      method: "POST",
      body: JSON.stringify(data),
    });
  }

  async updateOrganization(
    data: UpdateOrganizationData,
    twoFactorCode?: string
  ): Promise<UpdateOrganizationResponse> {
    const requestData = twoFactorCode ? { ...data, twoFactorCode } : data;

    return this.makeRequestWith2FA("updateOrganization", () =>
      this.makeRequest<UpdateOrganizationResponse>("/organizations", {
        method: "PATCH",
        body: JSON.stringify(requestData),
      })
    );
  }

  async switchOrganization(
    data: SwitchOrganizationData
  ): Promise<SwitchOrganizationResponse> {
    return this.makeRequest<SwitchOrganizationResponse>(
      "/organizations/switch",
      {
        method: "POST",
        body: JSON.stringify(data),
      }
    );
  }

  // Member management operations
  async getMembers(
    organizationId: string
  ): Promise<ApiResponse<OrganizationMember[]>> {
    return this.makeRequest<ApiResponse<OrganizationMember[]>>(
      `/organizations/members?organizationId=${organizationId}`
    );
  }

  async inviteMember(
    data: InviteMemberData,
    twoFactorCode?: string
  ): Promise<InviteMemberResponse> {
    const requestData = twoFactorCode ? { ...data, twoFactorCode } : data;

    return this.makeRequestWith2FA("inviteMember", () =>
      this.makeRequest<InviteMemberResponse>("/organizations/invite", {
        method: "POST",
        body: JSON.stringify(requestData),
      })
    );
  }

  async updateMemberRole(data: UpdateMemberRoleData): Promise<MemberResponse> {
    return this.makeRequestWith2FA("updateMemberRole", () =>
      this.makeRequest<MemberResponse>("/organizations/members/role", {
        method: "POST",
        body: JSON.stringify(data),
      })
    );
  }

  async removeMember(
    organizationId: string,
    memberId: string,
    twoFactorCode?: string
  ): Promise<void> {
    const url = `/organizations/members?organizationId=${organizationId}&memberId=${memberId}`;
    const body = twoFactorCode ? JSON.stringify({ twoFactorCode }) : undefined;

    return this.makeRequestWith2FA("removeMember", () =>
      this.makeRequest<void>(url, {
        method: "DELETE",
        body,
      })
    );
  }

  // Invitation operations
  async acceptInvitation(token: string): Promise<ApiResponse<any>> {
    return this.makeRequest<ApiResponse<any>>("/organizations/invite/accept", {
      method: "POST",
      body: JSON.stringify({ token }),
    });
  }

  async rejectInvitation(token: string): Promise<ApiResponse<any>> {
    return this.makeRequest<ApiResponse<any>>("/organizations/invite/reject", {
      method: "POST",
      body: JSON.stringify({ token }),
    });
  }

  // Utility methods
  hasPendingTwoFactorOperation(): boolean {
    return this.pendingTwoFactorOperation !== null;
  }

  clearPendingOperation(): void {
    this.pendingTwoFactorOperation = null;
  }
}

export const organizationApi = new OrganizationApiService();














































// // lib/api/organizationApi.ts
// const API_BASE_URL = 'https://email-service-latest-agqz.onrender.com/api/v1';

// export interface CreateOrganizationData {
//   business_name: string;
//   business_address: string;
//   business_phone: string;
//   business_taxId: string;
//   business_industry: string;
// }

// export interface Organization {
//   id: string;
//   business_name: string;
//   business_address: string;
//   business_phone: string;
//   business_taxId: string;
//   business_industry: string;
//   createdAt: string;
//   updatedAt: string;
// }

// export interface OrganizationMember {
//   role: string;
//   permissions: string[];
//   twoFactorEnabled: boolean;
//   organization: Organization;
// }

// export interface OrganizationsResponse {
//   status: string;
//   message: string;
//   data: OrganizationMember[];
// }

// export interface CreateOrganizationResponse {
//   status: string;
//   message: string;
//   data: Organization;
// }

// export interface SwitchOrganizationData {
//   organizationId: string;
// }

// export interface SwitchOrganizationResponse {
//   status: string;
//   message: string;
//   data?: any;
// }

// class OrganizationApiService {
//   private async makeRequest<T>(url: string, options: RequestInit = {}): Promise<T> {
//     try {
//       const response = await fetch(`${API_BASE_URL}${url}`, {
//         headers: {
//           'Content-Type': 'application/json',
//           ...options.headers,
//         },
//         ...options,
//       });

//       if (!response.ok) {
//         throw new Error(`HTTP error! status: ${response.status}`);
//       }

//       return await response.json();
//     } catch (error) {
//       console.error('API request failed:', error);
//       throw error;
//     }
//   }

//   async getOrganizations(): Promise<OrganizationsResponse> {
//     return this.makeRequest<OrganizationsResponse>('/organizations');
//   }

//   async createOrganization(data: CreateOrganizationData): Promise<CreateOrganizationResponse> {
//     return this.makeRequest<CreateOrganizationResponse>('/organizations', {
//       method: 'POST',
//       body: JSON.stringify(data),
//     });
//   }

//   async switchOrganization(data: SwitchOrganizationData): Promise<SwitchOrganizationResponse> {
//     return this.makeRequest<SwitchOrganizationResponse>('/organizations/switch', {
//       method: 'POST',
//       body: JSON.stringify(data),
//     });
//   }
// }

// export const organizationApi = new OrganizationApiService();<|MERGE_RESOLUTION|>--- conflicted
+++ resolved
@@ -92,175 +92,6 @@
 export interface InviteMemberResponse extends ApiResponse<any> {}
 export interface MemberResponse extends ApiResponse<OrganizationMember> {}
 class OrganizationApiService {
-<<<<<<< HEAD
-  private getDjombiAuthData(): {
-    accessToken: string | null;
-    refreshToken: string | null;
-    authStatus: any;
-    cacheTimestamp: number | null;
-    isAuthenticated: boolean;
-  } {
-    if (typeof window === 'undefined') {
-      return {
-        accessToken: null,
-        refreshToken: null,
-        authStatus: null,
-        cacheTimestamp: null,
-        isAuthenticated: false
-      };
-    }
-    
-    try {
-      // Get djombi access token
-      let accessToken = null;
-      const djombiTokenData = localStorage.getItem('djombi_access_token');
-      if (djombiTokenData) {
-        try {
-          const parsedToken = JSON.parse(djombiTokenData);
-          accessToken = parsedToken.access_token || parsedToken;
-        } catch {
-          // If it's not JSON, treat as plain string
-          accessToken = djombiTokenData;
-        }
-      }
-      
-      // Fallback: try to get from djombi_tokens
-      if (!accessToken) {
-        const djombiTokens = localStorage.getItem('djombi_tokens');
-        if (djombiTokens) {
-          const tokens = JSON.parse(djombiTokens);
-          accessToken = tokens.accessTokenDjombi;
-        }
-      }
-
-      // Get djombi refresh token
-      let refreshToken = null;
-      const djombiRefreshTokenData = localStorage.getItem('djombi_refresh_token');
-      if (djombiRefreshTokenData) {
-        try {
-          const parsedRefreshToken = JSON.parse(djombiRefreshTokenData);
-          refreshToken = parsedRefreshToken.refresh_token || parsedRefreshToken;
-        } catch {
-          // If it's not JSON, treat as plain string
-          refreshToken = djombiRefreshTokenData;
-        }
-      }
-
-      // Fallback: try to get refresh token from djombi_tokens
-      if (!refreshToken) {
-        const djombiTokens = localStorage.getItem('djombi_tokens');
-        if (djombiTokens) {
-          const tokens = JSON.parse(djombiTokens);
-          refreshToken = tokens.refreshTokenDjombi;
-        }
-      }
-
-      // Get djombi auth status
-      let authStatus = null;
-      const djombiAuthStatusData = localStorage.getItem('djombi_auth_status');
-      if (djombiAuthStatusData) {
-        try {
-          authStatus = JSON.parse(djombiAuthStatusData);
-        } catch {
-          authStatus = djombiAuthStatusData;
-        }
-      }
-
-      // Get djombi cache timestamp
-      let cacheTimestamp = null;
-      const djombiCacheTimestampData = localStorage.getItem('djombi_cache_timestamp');
-      if (djombiCacheTimestampData) {
-        try {
-          cacheTimestamp = JSON.parse(djombiCacheTimestampData);
-        } catch {
-          cacheTimestamp = parseInt(djombiCacheTimestampData, 10);
-        }
-      }
-
-      // Check if authentication is valid
-      const isAuthenticated = !!(accessToken && authStatus !== 'expired' && authStatus !== 'invalid');
-
-      // Check if cache is still valid (optional - you can set your own cache duration)
-      const cacheValidDuration = 60 * 60 * 1000; // 1 hour in milliseconds
-      const isCacheValid = cacheTimestamp ? 
-        (Date.now() - cacheTimestamp) < cacheValidDuration : false;
-
-      return {
-        accessToken,
-        refreshToken,
-        authStatus,
-        cacheTimestamp,
-        isAuthenticated: isAuthenticated && (isCacheValid || !cacheTimestamp)
-      };
-    } catch (error) {
-      console.error('Error getting Djombi auth data:', error);
-      return {
-        accessToken: null,
-        refreshToken: null,
-        authStatus: null,
-        cacheTimestamp: null,
-        isAuthenticated: false
-      };
-    }
-  }
-
-  private async refreshTokenIfNeeded(): Promise<string | null> {
-    const authData = this.getDjombiAuthData();
-    
-    // If we have a valid access token, use it
-    if (authData.isAuthenticated && authData.accessToken) {
-      return authData.accessToken;
-    }
-
-    // If we have a refresh token, try to refresh
-    if (authData.refreshToken && authData.authStatus !== 'expired') {
-      try {
-        // You can implement token refresh logic here
-        // For now, we'll just log and return null
-        console.log('Token refresh needed but not implemented');
-        return null;
-      } catch (error) {
-        console.error('Token refresh failed:', error);
-        return null;
-      }
-    }
-
-    return null;
-  }
-
-  private async makeRequest<T>(url: string, options: RequestInit = {}): Promise<T> {
-    try {
-      // Get authentication data
-      const authData = this.getDjombiAuthData();
-      
-      console.log('Djombi Auth Data:', {
-        hasAccessToken: !!authData.accessToken,
-        hasRefreshToken: !!authData.refreshToken,
-        authStatus: authData.authStatus,
-        cacheTimestamp: authData.cacheTimestamp,
-        isAuthenticated: authData.isAuthenticated,
-        cacheAge: authData.cacheTimestamp ? Date.now() - authData.cacheTimestamp : null
-      });
-
-      // Try to get a valid access token
-      let accessToken = authData.accessToken;
-      
-      if (!authData.isAuthenticated) {
-        // Try to refresh token if needed
-        accessToken = await this.refreshTokenIfNeeded();
-      }
-
-      if (!accessToken) {
-        throw new Error('Djombi authentication token not found or expired. Please log in again.');
-      }
-
-      const response = await fetch(`${API_BASE_URL}${url}`, {
-        headers: {
-          'Content-Type': 'application/json',
-          'Authorization': `Bearer ${accessToken}`,
-          ...options.headers,
-        },
-=======
   private pendingTwoFactorOperation: TwoFactorOperation | null = null;
 
   private async makeRequest<T>(
@@ -286,27 +117,11 @@
       const response = await fetch(`${API_BASE_URL}${url}`, {
         headers,
         credentials: "include",
->>>>>>> b8f335f5
         ...options,
       });
 
       if (!response.ok) {
-        if (response.status === 401) {
-          // Clear invalid auth data
-          this.clearInvalidAuthData();
-          throw new Error('Authentication failed. Please log in again.');
-        }
-        
-        // Try to get error message from response
-        let errorMessage = `HTTP error! status: ${response.status}`;
-        try {
-          const errorData = await response.json();
-          errorMessage = errorData.message || errorData.error || errorMessage;
-        } catch {
-          // Ignore JSON parsing errors
-        }
-        
-        throw new Error(errorMessage);
+        throw new Error(`HTTP error! status: ${response.status}`);
       }
       const data = await response.json();
 
@@ -326,26 +141,6 @@
     }
   }
 
-<<<<<<< HEAD
-  private clearInvalidAuthData(): void {
-    if (typeof window === 'undefined') return;
-    
-    try {
-      // Update auth status to expired
-      localStorage.setItem('djombi_auth_status', JSON.stringify('expired'));
-      
-      // Optionally clear tokens (uncomment if you want to clear them)
-      // localStorage.removeItem('djombi_access_token');
-      // localStorage.removeItem('djombi_refresh_token');
-      // localStorage.removeItem('djombi_tokens');
-      
-      console.log('Marked Djombi auth as expired');
-    } catch (error) {
-      console.error('Error clearing invalid auth data:', error);
-    }
-  }
-
-=======
   private async getErrorMessage(response: Response): Promise<string> {
     try {
       const errorData = await response.json();
@@ -409,7 +204,6 @@
   }
 
   // Organization CRUD operations
->>>>>>> b8f335f5
   async getOrganizations(): Promise<OrganizationsResponse> {
     return this.makeRequest<OrganizationsResponse>("/organizations");
   }
@@ -522,143 +316,4 @@
   }
 }
 
-export const organizationApi = new OrganizationApiService();
-
-
-
-
-
-
-
-
-
-
-
-
-
-
-
-
-
-
-
-
-
-
-
-
-
-
-
-
-
-
-
-
-
-
-
-
-
-
-
-
-
-
-
-
-
-
-// // lib/api/organizationApi.ts
-// const API_BASE_URL = 'https://email-service-latest-agqz.onrender.com/api/v1';
-
-// export interface CreateOrganizationData {
-//   business_name: string;
-//   business_address: string;
-//   business_phone: string;
-//   business_taxId: string;
-//   business_industry: string;
-// }
-
-// export interface Organization {
-//   id: string;
-//   business_name: string;
-//   business_address: string;
-//   business_phone: string;
-//   business_taxId: string;
-//   business_industry: string;
-//   createdAt: string;
-//   updatedAt: string;
-// }
-
-// export interface OrganizationMember {
-//   role: string;
-//   permissions: string[];
-//   twoFactorEnabled: boolean;
-//   organization: Organization;
-// }
-
-// export interface OrganizationsResponse {
-//   status: string;
-//   message: string;
-//   data: OrganizationMember[];
-// }
-
-// export interface CreateOrganizationResponse {
-//   status: string;
-//   message: string;
-//   data: Organization;
-// }
-
-// export interface SwitchOrganizationData {
-//   organizationId: string;
-// }
-
-// export interface SwitchOrganizationResponse {
-//   status: string;
-//   message: string;
-//   data?: any;
-// }
-
-// class OrganizationApiService {
-//   private async makeRequest<T>(url: string, options: RequestInit = {}): Promise<T> {
-//     try {
-//       const response = await fetch(`${API_BASE_URL}${url}`, {
-//         headers: {
-//           'Content-Type': 'application/json',
-//           ...options.headers,
-//         },
-//         ...options,
-//       });
-
-//       if (!response.ok) {
-//         throw new Error(`HTTP error! status: ${response.status}`);
-//       }
-
-//       return await response.json();
-//     } catch (error) {
-//       console.error('API request failed:', error);
-//       throw error;
-//     }
-//   }
-
-//   async getOrganizations(): Promise<OrganizationsResponse> {
-//     return this.makeRequest<OrganizationsResponse>('/organizations');
-//   }
-
-//   async createOrganization(data: CreateOrganizationData): Promise<CreateOrganizationResponse> {
-//     return this.makeRequest<CreateOrganizationResponse>('/organizations', {
-//       method: 'POST',
-//       body: JSON.stringify(data),
-//     });
-//   }
-
-//   async switchOrganization(data: SwitchOrganizationData): Promise<SwitchOrganizationResponse> {
-//     return this.makeRequest<SwitchOrganizationResponse>('/organizations/switch', {
-//       method: 'POST',
-//       body: JSON.stringify(data),
-//     });
-//   }
-// }
-
-// export const organizationApi = new OrganizationApiService();+export const organizationApi = new OrganizationApiService();